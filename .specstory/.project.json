--- conflicted
+++ resolved
@@ -1,12 +1,8 @@
 {
-  "workspace_id": "b908-9ba5-2c58-65a1",
-  "workspace_id_at": "2025-10-02T18:25:48Z",
-  "git_id": "9560-5f62-f9df-c31f",
-  "git_id_at": "2025-10-02T18:25:48Z",
+  "workspace_id": "6d92-9e31-ca6b-0c1c",
+  "workspace_id_at": "2025-10-06T21:18:43.720Z",
   "project_name": "chef-chopsky",
-<<<<<<< HEAD
-  "cloud_sync": false
-=======
-  "cloud_sync": true
->>>>>>> 513a7ef9
+  "cloud_sync": false,
+  "git_id": "0fff-0e29-6a5d-34c6",
+  "git_id_at": "2025-10-06T21:18:43.721Z"
 }